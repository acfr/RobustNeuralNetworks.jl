# This file is a part of RobustNeuralNetworks.jl. License is MIT: https://github.com/acfr/RobustNeuralNetworks.jl/blob/main/LICENSE 

mutable struct DenseLBDNParams{T} <: AbstractLBDNParams{T}
    nl::Function                    # Sector-bounded nonlinearity
    nu::Int
    nh::AbstractVector{Int}
    ny::Int
    direct::DirectLBDNParams{T}
end

"""
    DenseLBDNParams{T}(nu, nh, ny, γ; <keyword arguments>) where T

Construct direct parameterisation of a dense (fully-connected) LBDN.

This is the equivalent of a multi-layer perceptron (eg: `Flux.Dense`) with a guaranteed Lipschitz bound of `γ`. Note that the Lipschitz bound can made a learnable parameter.

# Arguments
- `nu::Int`: Number of inputs.
- `nh::AbstractVector{Int}`: Number of hidden units for each layer. Eg: `nh = [5,10]` for 2 hidden layers with 5 and 10 nodes (respectively).
- `ny::Int`: Number of outputs.
- `γ::Number=T(1)`: Lipschitz upper bound.

# Keyword arguments:

- `nl::Function=relu`: Sector-bounded static nonlinearity.
- `learn_γ::Bool=false:` Whether to make the Lipschitz bound γ a learnable parameter.

See [`DirectLBDNParams`](@ref) for documentation of keyword arguments `initW`, `initb`, `rng`.

"""
function DenseLBDNParams{T}(
<<<<<<< HEAD
    nu::Int, nh::AbstractVector{Int}, ny::Int, γ::Number = T(1);
    nl::Function     = Flux.relu, 
    initW::Function  = Flux.glorot_normal,
    initb::Function  = Flux.glorot_normal,
=======
    nu::Int, nh::Vector{Int}, ny::Int, γ::Number = T(1);
    nl::Function     = relu, 
    initW::Function  = glorot_normal,
    initb::Function  = glorot_normal,
>>>>>>> bc59d8ff
    learn_γ::Bool    = false,
    rng::AbstractRNG = Random.GLOBAL_RNG
) where T
    direct = DirectLBDNParams{T}(nu, nh, ny, γ; initW, initb, learn_γ, rng)
    return DenseLBDNParams{T}(nl, nu, nh, ny, direct)
end

@functor DenseLBDNParams (direct, )

function direct_to_explicit(ps::DenseLBDNParams{T}) where T

    # Direct parameterisation
    nh = ps.nh
    ny = ps.ny
    L  = length(nh)
    L1 = L + 1

    XY = ps.direct.XY
    α  = ps.direct.α
    d  = ps.direct.d
    b  = ps.direct.b
    log_γ = ps.direct.log_γ[1]

    # Build explicit model
    Ψd     = get_Ψ(d)
    A_T, B = get_AB(XY, α, vcat(nh, ny))
    sqrtγ  = sqrt(exp(log_γ))

    # Faster to backpropagate with tuples than vectors
    return ExplicitLBDNParams{T,L1,L}(tuple(A_T...), tuple(B...), tuple(Ψd...), b, sqrtγ)

end

function norm_cayley(XY, α, n)

    # Normalise XY with polar param and extract
    XY = (α[1] / norm(XY)) * XY
    X  = XY[1:n, :]
    Y  = XY[(n+1):end, :]

    # Cayley transform
    Z = (X - X') + (Y'*Y)
    IZ = (I + Z)
    A_T = IZ \ (I - Z)
    B_T = -2Y / IZ

    return A_T, B_T

end

function get_Ψ(d::NTuple{N, AbstractVector{T}}) where {T, N}

    # Use Zygote buffer to avoid problems with array mutation
    buf = Buffer([zeros(T,0)], N)
    for k in 1:N
        buf[k] = exp.(d[k])
    end
    return copy(buf)

end

function get_AB(
    XY::NTuple{N, AbstractMatrix{T}}, 
    α ::NTuple{N, AbstractVector{T}},
    n ::AbstractVector{Int}
) where {T, N}

    # Use Zygote buffer to avoid problems with array mutation
    buf_A = Buffer([zeros(T,0,0)], N)
    buf_B = Buffer([zeros(T,0,0)], N)
    for k in 1:N
        AB_k = norm_cayley(XY[k], α[k], n[k])
        buf_A[k] = AB_k[1]
        buf_B[k] = AB_k[2]'
    end
    return copy(buf_A), copy(buf_B)
    
end<|MERGE_RESOLUTION|>--- conflicted
+++ resolved
@@ -30,17 +30,10 @@
 
 """
 function DenseLBDNParams{T}(
-<<<<<<< HEAD
     nu::Int, nh::AbstractVector{Int}, ny::Int, γ::Number = T(1);
-    nl::Function     = Flux.relu, 
-    initW::Function  = Flux.glorot_normal,
-    initb::Function  = Flux.glorot_normal,
-=======
-    nu::Int, nh::Vector{Int}, ny::Int, γ::Number = T(1);
     nl::Function     = relu, 
     initW::Function  = glorot_normal,
     initb::Function  = glorot_normal,
->>>>>>> bc59d8ff
     learn_γ::Bool    = false,
     rng::AbstractRNG = Random.GLOBAL_RNG
 ) where T
