--- conflicted
+++ resolved
@@ -6,12 +6,7 @@
 """
 function solve_tril_layer(ϕ::Union{typeof(Flux.relu), typeof(Flux.tanh)}, W::Matrix, b::VecOrMat)
     z_eq = similar(b)
-<<<<<<< HEAD
     for i in (1:size(b,1))
-=======
-    Wi_zi=similar(z_eq,1,size(b,2))
-    for i::Int64 in (1:size(b,1))
->>>>>>> ad40a960
         Wi = @view W[i:i, 1:i - 1]
         zi = @view z_eq[1:i-1,:]
         bi = @view b[i:i, :]
@@ -32,10 +27,6 @@
     # Slower to not specify typeof(ϕ), which is why this is separate
     println("Using non-ReLU/tanh version of solve_tril_layer()")
     z_eq = similar(b)
-<<<<<<< HEAD
-=======
-    Wi_zi=similar(z_eq,1,size(b,2))
->>>>>>> ad40a960
     for i::Int64 in (1:size(b,1))
         Wi = @view W[i:i, 1:i - 1]
         zi = @view z_eq[1:i-1,:]
