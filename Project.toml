name = "RobustNeuralNetworks"
uuid = "a1f18e6b-8af1-433f-a85d-2e1ee636a2b8"
authors = ["Nicholas H. Barbara", "Max Revay", "Ruigang Wang", "Jing Cheng", "Jerome Justin", "Ian R. Manchester"]
version = "0.1.1"

[deps]
CUDA = "052768ef-5323-5732-b1bb-66c8b64840ba"
Flux = "587475ba-b771-5e3f-ad9e-33799f191a9c"
LinearAlgebra = "37e2e46d-f89d-539d-b4ee-838fcccc9c8e"
MatrixEquations = "99c1a7ee-ab34-5fd5-8076-27c950a045f4"
Random = "9a3f8284-a2c9-5f02-9a11-845980a1fd5c"
Zygote = "e88e6eb3-aa80-5325-afca-941959d7151f"

[compat]
CUDA = "3"
<<<<<<< HEAD
Flux = "0.13"
=======
Zygote = "0.6"
>>>>>>> 7411f992
julia = "1.6"

[extras]
Test = "8dfed614-e22c-5e08-85e1-65c5234f0b40"

[targets]
test = ["Test"]<|MERGE_RESOLUTION|>--- conflicted
+++ resolved
@@ -13,11 +13,8 @@
 
 [compat]
 CUDA = "3"
-<<<<<<< HEAD
 Flux = "0.13"
-=======
 Zygote = "0.6"
->>>>>>> 7411f992
 julia = "1.6"
 
 [extras]
