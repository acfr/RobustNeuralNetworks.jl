name = "RecurrentEquilibriumNetworks"
uuid = "a1f18e6b-8af1-433f-a85d-2e1ee636a2b8"
authors = ["Nicholas Barbara", "Ruigang Wang", "Jing Cheng", "Jerome Justin", "Ian Manchester"]
version = "0.1.0"

[deps]
BenchmarkTools = "6e4b80f9-dd63-53aa-95a3-0cdb28fa8baf"
CUDA = "052768ef-5323-5732-b1bb-66c8b64840ba"
DocStringExtensions = "ffbed154-4ef7-542d-bbb7-c09d3a79fcae"
Flux = "587475ba-b771-5e3f-ad9e-33799f191a9c"
LinearAlgebra = "37e2e46d-f89d-539d-b4ee-838fcccc9c8e"
MatrixEquations = "99c1a7ee-ab34-5fd5-8076-27c950a045f4"
Random = "9a3f8284-a2c9-5f02-9a11-845980a1fd5c"
Zygote = "e88e6eb3-aa80-5325-afca-941959d7151f"

[compat]
<<<<<<< HEAD
MatrixEquations = "2"
julia = "1"
=======
DocStringExtensions = "0.9"
julia = "1.6"
>>>>>>> f665218d

[extras]
Test = "8dfed614-e22c-5e08-85e1-65c5234f0b40"

[targets]
test = ["Test"]<|MERGE_RESOLUTION|>--- conflicted
+++ resolved
@@ -14,13 +14,9 @@
 Zygote = "e88e6eb3-aa80-5325-afca-941959d7151f"
 
 [compat]
-<<<<<<< HEAD
 MatrixEquations = "2"
-julia = "1"
-=======
 DocStringExtensions = "0.9"
 julia = "1.6"
->>>>>>> f665218d
 
 [extras]
 Test = "8dfed614-e22c-5e08-85e1-65c5234f0b40"
