name = "RecurrentEquilibriumNetworks"
uuid = "a1f18e6b-8af1-433f-a85d-2e1ee636a2b8"
authors = ["Nicholas Barbara", "Ruigang Wang", "Jing Cheng", "Jerome Justin", "Ian Manchester"]
version = "0.1.0"

[deps]
BenchmarkTools = "6e4b80f9-dd63-53aa-95a3-0cdb28fa8baf"
CUDA = "052768ef-5323-5732-b1bb-66c8b64840ba"
DocStringExtensions = "ffbed154-4ef7-542d-bbb7-c09d3a79fcae"
Flux = "587475ba-b771-5e3f-ad9e-33799f191a9c"
LinearAlgebra = "37e2e46d-f89d-539d-b4ee-838fcccc9c8e"
MatrixEquations = "99c1a7ee-ab34-5fd5-8076-27c950a045f4"
Random = "9a3f8284-a2c9-5f02-9a11-845980a1fd5c"
Zygote = "e88e6eb3-aa80-5325-afca-941959d7151f"

[compat]
<<<<<<< HEAD
Zygote = "0.6"
julia = "1"
=======
CUDA = "3"
BenchmarkTools = "1"
MatrixEquations = "2"
DocStringExtensions = "0.9"
julia = "1.6"
>>>>>>> d748ae33

[extras]
Test = "8dfed614-e22c-5e08-85e1-65c5234f0b40"

[targets]
test = ["Test"]<|MERGE_RESOLUTION|>--- conflicted
+++ resolved
@@ -14,16 +14,12 @@
 Zygote = "e88e6eb3-aa80-5325-afca-941959d7151f"
 
 [compat]
-<<<<<<< HEAD
 Zygote = "0.6"
-julia = "1"
-=======
 CUDA = "3"
 BenchmarkTools = "1"
 MatrixEquations = "2"
 DocStringExtensions = "0.9"
 julia = "1.6"
->>>>>>> d748ae33
 
 [extras]
 Test = "8dfed614-e22c-5e08-85e1-65c5234f0b40"
