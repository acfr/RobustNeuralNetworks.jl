name = "RecurrentEquilibriumNetworks"
uuid = "a1f18e6b-8af1-433f-a85d-2e1ee636a2b8"
authors = ["Nicholas Barbara", "Ruigang Wang", "Jing Cheng", "Jerome Justin", "Ian Manchester"]
version = "0.1.0"

[deps]
BenchmarkTools = "6e4b80f9-dd63-53aa-95a3-0cdb28fa8baf"
CUDA = "052768ef-5323-5732-b1bb-66c8b64840ba"
DocStringExtensions = "ffbed154-4ef7-542d-bbb7-c09d3a79fcae"
Flux = "587475ba-b771-5e3f-ad9e-33799f191a9c"
LinearAlgebra = "37e2e46d-f89d-539d-b4ee-838fcccc9c8e"
MatrixEquations = "99c1a7ee-ab34-5fd5-8076-27c950a045f4"
Random = "9a3f8284-a2c9-5f02-9a11-845980a1fd5c"
Zygote = "e88e6eb3-aa80-5325-afca-941959d7151f"

[compat]
<<<<<<< HEAD
DocStringExtensions = "0.9"
julia = "1"
=======
julia = "1.6"
>>>>>>> 55bb82c7

[extras]
Test = "8dfed614-e22c-5e08-85e1-65c5234f0b40"

[targets]
test = ["Test"]<|MERGE_RESOLUTION|>--- conflicted
+++ resolved
@@ -14,12 +14,8 @@
 Zygote = "e88e6eb3-aa80-5325-afca-941959d7151f"
 
 [compat]
-<<<<<<< HEAD
 DocStringExtensions = "0.9"
-julia = "1"
-=======
 julia = "1.6"
->>>>>>> 55bb82c7
 
 [extras]
 Test = "8dfed614-e22c-5e08-85e1-65c5234f0b40"
