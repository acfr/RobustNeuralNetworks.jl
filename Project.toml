name = "RecurrentEquilibriumNetworks"
uuid = "a1f18e6b-8af1-433f-a85d-2e1ee636a2b8"
authors = ["Nicholas Barbara", "Ruigang Wang", "Jing Cheng", "Jerome Justin", "Ian Manchester"]
version = "0.1.0"

[deps]
BenchmarkTools = "6e4b80f9-dd63-53aa-95a3-0cdb28fa8baf"
CUDA = "052768ef-5323-5732-b1bb-66c8b64840ba"
DocStringExtensions = "ffbed154-4ef7-542d-bbb7-c09d3a79fcae"
Flux = "587475ba-b771-5e3f-ad9e-33799f191a9c"
LinearAlgebra = "37e2e46d-f89d-539d-b4ee-838fcccc9c8e"
MatrixEquations = "99c1a7ee-ab34-5fd5-8076-27c950a045f4"
Random = "9a3f8284-a2c9-5f02-9a11-845980a1fd5c"
Zygote = "e88e6eb3-aa80-5325-afca-941959d7151f"

[compat]
<<<<<<< HEAD
CUDA = "3"
julia = "1"
=======
BenchmarkTools = "1"
MatrixEquations = "2"
DocStringExtensions = "0.9"
julia = "1.6"
>>>>>>> 9d90de70

[extras]
Test = "8dfed614-e22c-5e08-85e1-65c5234f0b40"

[targets]
test = ["Test"]<|MERGE_RESOLUTION|>--- conflicted
+++ resolved
@@ -14,15 +14,11 @@
 Zygote = "e88e6eb3-aa80-5325-afca-941959d7151f"
 
 [compat]
-<<<<<<< HEAD
 CUDA = "3"
-julia = "1"
-=======
 BenchmarkTools = "1"
 MatrixEquations = "2"
 DocStringExtensions = "0.9"
 julia = "1.6"
->>>>>>> 9d90de70
 
 [extras]
 Test = "8dfed614-e22c-5e08-85e1-65c5234f0b40"
