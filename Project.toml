--- conflicted
+++ resolved
@@ -13,12 +13,9 @@
 
 [compat]
 CUDA = "3"
-<<<<<<< HEAD
+Flux = "0.13"
 MatrixEquations = "2"
-=======
-Flux = "0.13"
 Zygote = "0.6"
->>>>>>> a5958533
 julia = "1.6"
 
 [extras]
